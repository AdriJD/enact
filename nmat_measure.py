--- conflicted
+++ resolved
@@ -30,11 +30,8 @@
 
 # Our main noise model
 config.default("nmat_jon_apod", 0, "Apodization factor to apply for Jon's noise model")
-<<<<<<< HEAD
 config.default("nmat_jon_downweight", True, "Whether to downweight the lowest frequencies in the noise model.")
-=======
-
->>>>>>> 496da322
+
 def detvecs_jon(ft, srate, dets=None, shared=False, cut_bins=None, apodization=None):
 	"""Build a Detvecs noise matrix based on Jon's noise model.
 	ft is the *normalized* fourier-transform of a TOD: ft = fft.rfft(d)/nsamp.
@@ -70,12 +67,8 @@
 	bin_edges = bin_edges[bin_edges < srate/2 * 0.99]
 	bins = makebins(bin_edges, srate, nfreq, 2*vecs.shape[1], rfun=np.round)
 
-<<<<<<< HEAD
 	if downweight: white_scale = extend_list([1e-4, 0.25, 0.50, 1.00], len(bins))
 	else: white_scale = [1]*len(bins)
-=======
-	white_scale = np.array(extend_list([1e-4, 0.25, 0.50, 1.00], len(bins)))
->>>>>>> 496da322
 	if vecs.size == 0: raise errors.ModelError("Could not find any noise modes")
 	# Sharedvecs supports different sets of vecs per bin. But we only
 	# use a single group here. So every bin refers to the first group.
