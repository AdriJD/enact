import numpy as np, scipy as sp, enlib.bins, time, enlib.bins
from enlib import nmat, utils

# This is an implementation of the standard ACT noise model,
# which decomposes the noise into a detector-uncorrelated
# component (Nd) and a detector-correlated component
# (Nv = U'SU, with U being orthonormal). Nd and S are both
# constant within frequency bins, but are allowed to vary
# between them.
#
# The set of correlated noise modes (U) are determined
# by extracting the dominant eigenvectors of the measured
# noise covariance for each bin, where the preliminary
# U-modes from before that mode have already been projected
# out. This ensures that the final set U is orthogonal.
#
# The full set of parameters we need to determine, then,
# are Nd[nbin,ndet], U[nmode,ndet], S[nbin,nmode],
# and bins[nbin,2].
#
# Noise will be measured in units of uK sqrt(sample)
# (or the square of that for power, which is what
# we measure here), in time domain. We want compatible
# units in frequency domain, such that a flat spectrum
# with amplitude s**2 results in a time series with
# stddev s. The fourier array passed in here must
# already be normalized such that this holds. Compared
# to numpy's ffts, this means dividing the fourier
# array by sqrt(n).

def detvecs_old(fourier, srate, dets=None):
	ndet, nfreq = fourier.shape
	# Use bins with exponential spacing
	bins = enlib.bins.expbin(nfreq, nbin=100, nmin=10)
	nbin = bins.shape[0]
	# This may seem very arbitrary, but has shown itself to
	# work very well, and much better than the more advanced
	# mode selection I attempted.
	maxmodes = 3

	V, E = [], []
	Nd, Nu = np.zeros([nbin,ndet]), np.zeros([nbin,ndet])
	for bi, b in enumerate(bins):
		# What we actually measure
		bft = fourier[:,b[0]:b[1]]
		cov = measure_cov(bft)
		var = np.diag(cov)
		corr = cov/(var[:,None]*var[None,:])**0.5
		Nd[bi] = var
		# Dealing with the whole correlation matrix
		# is too expensive. We need a compressed version.
		# Keep eigenmodes that are significant, up to at most
		# maxmodes eigenmodes. Given N hits per cell in the covmat,
		# the corr will be wishart distributed
		# with stddev (1/N*(corr**2+1))**0.5
		e,v        = np.linalg.eigh(corr)
		# sort by eigenvalue
		inds = np.argsort(e)[::-1]
		e, v = e[inds], v[:,inds]
		corr_var   = (corr**2+1)/(b[1]-b[0])
		sigma_e    = np.sum(v*corr_var.dot(v),0)**0.5

		detectable = e > 3*sigma_e
		e,v = e[detectable], v[:,detectable]
		e,v = e[:maxmodes],  v[:,:maxmodes]

		# Rescale so that these apply to the covmat rather
		# than corr matrix, to save some computation
		# when using the model.
		vcov = v*var[:,None]**0.5
		norm = np.sum(vcov**2,0)
		vcov/= norm[None,:]**0.5
		ecov = e*norm
		# We will represent the noise as (Nu + Nc)
		# (uncorrelated noise + correlated noise)
		# Nc is represented by V and E. Nu is what
		# extra variance is left in Nd. We impose a maximum
		# correlation of 0.9999 by adding a bit more noise.
		# This will make us downweigh the low frequencies
		# slightly too much, but avoids rounding errors
		# and unrealistically low levels of uncorrelated
		# noise.
		Nu[bi] = Nd[bi] - np.minimum(np.sum(vcov**2*ecov[None,:],1), Nd[bi]*0.9999)

		V.append(vcov)
		E.append(ecov)

	return prepare_detvecs(Nu, V, E, bins, srate, dets)

def detvecs_simple(fourier, srate, dets=None):
	nfreq = fourier.shape[1]
	ndet  = fourier.shape[0]

	bins_power = enlib.bins.expbin(nfreq, nbin=100, nmin=10)
	nbin  = bins_power.shape[0] # expbin may not provide exactly what we want
	Nd = np.empty((nbin,ndet))

	for bi, b in enumerate(bins_power):
		d     = fourier[:,b[0]:b[1]]
		Nd[bi] = measure_power(d)
	V = [np.full([ndet,0],1)]*nbin
	E = [np.full([0],1e-10)]*nbin
	return prepare_detvecs(Nd, V, E, bins_power, srate, dets)

def detvecs_jon(ft, srate, dets=None, shared=False, cut_bins=None, skn_amps=False):
	"""Build a Detvecs noise matrix based on Jon's noise model.
	ft is the fourier-transform of a TOD, srate is the sampling rate,
	dets is the list of detectors, shared specifies whether the
	Detvecs object should use the compressed "shared" layout or not",
	and cut_bins is a [nbin,{freq_from,freq_2}] array of frequencies
	to completely cut."""
	nfreq    = ft.shape[1]
	cut_bins = freq2ind(cut_bins, srate, nfreq)
	mask     = bins2mask(cut_bins, nfreq)
	bins = makebins([
			0.10, 0.25, 0.35, 0.45, 0.55, 0.70, 0.85, 1.00,
			1.20, 1.40, 1.70, 2.00, 2.40, 2.80, 3.40, 4.00,
			4.80, 5.60, 6.30, 7.00, 8.00, 9.00, 10.0, 11.0,
			12.0, 13.0, 14.0, 15.0, 16.0, 18.0, 20.0, 22.0,
			24.0, 26.0, 28.0, 30.0, 32.0, 35.0, 38.0, 41.0,
			45.0, 50.0, 55.0, 60.0, 65.0, 70.0, 80.0, 90.0,
			100., 110., 120., 130., 140., 150., 160., 170.,
			180., 190.
		], srate, nfreq)
	# Construct our mode bins. Interestingly, we skip
	# the f < 0.25 Hz area.
	mbins = makebins([0.25, 4.0], srate, nfreq)[1:]
	amp_thresholds = extend_list([6**2,5**2], len(mbins))
	single_threshold = 0.55
	white_scale = extend_list([1e-4, 0.25, 0.50, 1.00], len(bins))

	# Ok, compute our modes, and then measure them in each bin
	vecs = find_modes_jon(ft, mbins, amp_thresholds, single_threshold, mask=mask)
	assert vecs.size > 0, "Could not find any noise modes!"
	E, V, Nu, Nd = [], [vecs], [], []
	vinds = []
	for bi, b in enumerate(bins):
		nmax = 1000
		# Set up modes to use
		dm = mask[b[0]:b[1]]
		d  = ft[:,b[0]:b[1]]
		# Apply mask unless it would mask all modes
		if np.any(dm): d = d[:,dm]
		# Save time by only using a subset of samples for estimating correlations
		#d = sample_nmax(d,nmax)
		if not skn_amps:
			amps = vecs.T.dot(d)
			E.append(np.mean(np.abs(amps)**2,1))
			# Project out modes for every frequency individually
			dclean = d - vecs.dot(amps)
			# The rest is assumed to be uncorrelated
			Nu.append(np.mean(np.abs(dclean)**2,1)/white_scale[bi])
			Nd.append(np.mean(np.abs(d)**2,1))
		else:
			# Measure part of cov that isn't already covered by existing vecs
			cov = measure_cov(d)
			d,e = decompose_dvev(cov,vecs)
			# This could produce negative power, so cap it
			#e = np.maximum(e,0)
			#d = np.maximum(d,np.median(d[d>0])*0.1)
			E.append(e)
			Nu.append(d)
			Nd.append(np.diag(cov))
		vinds.append(0)
	if cut_bins is not None:
		bins, E, V, Nu, vinds = apply_bin_cuts(bins, cut_bins, E, V, Nu, vinds)
	if shared:
		res = prepare_sharedvecs(Nu, V, E, bins, srate, dets, vinds)
	else:
		# Expand V so we have one block of vectors per bin
		V = [V[i] for i in vinds]
		res = prepare_detvecs(Nu, V, E, bins, srate, dets)
	return res

def apply_bin_cuts(bins, cut_bins, E, V, Nu, vinds):
	# Insert cuts into bins, possibly splitting them.
	# Will insert uncorrelated infinite noise bins at cut locations.
	ndet  = Nu[0].size
	Vcut  = np.zeros([ndet,0])
	Ecut  = np.zeros([0])
	Nucut = np.full([ndet],np.inf)
	vind_cut = len(V)
	V = V + [Vcut]
	bsplit, rmap, abmap = utils.range_sub(bins, cut_bins, mapping=True)
	E2, Nu2, vinds2, bins2 = [],[],[], []
	for i in abmap:
		if i < 0:
			# In cut range
			E2.append(Ecut)
			Nu2.append(Nucut)
			vinds2.append(vind_cut)
			bins2.append(cut_bins[-i-1])
		else:
			old_ind = rmap[i]
			E2.append(E[old_ind])
			Nu2.append(Nu[old_ind])
			vinds2.append(vinds[old_ind])
			bins2.append(bsplit[i])
	return np.array(bins2), E2, V, Nu2, vinds2

def prepare_detvecs(D, Vlist, Elist, ibins, srate, dets):
	D = np.asarray(D)
	if dets is None: dets = np.arange(D.shape[1])
	assert len(dets) == D.shape[1]
	fbins = ibins*(srate/2)/ibins[-1,-1]
	etmp = np.concatenate([[0],np.cumsum(np.array([len(e) for e in Elist]))])
	ebins= np.array([etmp[0:-1],etmp[1:]]).T
	E, V = np.hstack(Elist), np.hstack(Vlist).T
	return nmat.NmatDetvecs(D, V, E, fbins, ebins, dets)

def prepare_sharedvecs(D, Vlist, Elist, ibins, srate, dets, vinds):
	"""Construct an NmatSharedvecs based on uncorrelated noise D[nbin,ndet],
	correlated modes V[ngroup][nmode,ndet], mode amplitudes E[nbin][nmode],
	integer bin start/stops ibins[nbin,2], sampling rate srate, detectors
	dets[ndet] and an index for which mode group applies to which bin,
	vinds[nbin]"""
	D = np.asarray(D)
	if dets is None: dets = np.arange(D.shape[1])
	assert len(dets) == D.shape[1]
	fbins = ibins*(srate/2)/ibins[-1,-1]
	etmp = np.concatenate([[0],np.cumsum(np.array([len(e) for e in Elist]))])
	ebins= np.array([etmp[0:-1],etmp[1:]]).T
	vtmp = np.concatenate([[0],np.cumsum(np.array([len(v.T) for v in Vlist]))])
	vbins= np.array([vtmp[i:i+2] for i in vinds])
	E, V = np.hstack(Elist), np.hstack(Vlist).T
	return nmat.NmatSharedvecs(D, V, E, fbins, ebins, vbins, dets)

def measure_cov(d, nmax=10000):
	d = d[:,::max(1,d.shape[1]/nmax)]
	(n,m) = d.shape
	step  = 1000
	res = np.zeros((n,n))
	t = time.time()
	for i in range(0,m,step):
		sub = np.ascontiguousarray(d[:,i:i+step])
		res += np.real(sub.dot(np.conj(sub.T)))
	return res/m
def project_out(d, modes): return d-modes.T.dot(modes.dot(d))
def measure_power(d): return np.real(np.mean(d*np.conj(d),-1))

def freq2ind(freqs, srate, nfreq):
	if freqs is None: return freqs
	return (np.asarray(freqs)/(srate/2.0)*nfreq).astype(int)

def makebins(edge_freqs, srate, nfreq):
	binds  = freq2ind(edge_freqs, srate, nfreq)
	return np.array([np.concatenate([[0],binds]),np.concatenate([binds,[nfreq]])]).T

def sample_nmax(d, nmax):
	step = max(d.shape[-1]/nmax,1)
	return d[:,::step]

def bins2mask(bins, nfreq):
	mask = np.full(nfreq, True, dtype=bool)
	if bins is not None:
		for b in bins: mask[b[0]:b[1]] = False
	return mask

def project_out_from_matrix(A, V):
	if V.size == 0: return A
	Q = A.dot(V)
	return A - Q.dot(np.linalg.solve(np.conj(V.T).dot(Q), np.conj(Q.T)))

def find_modes_jon(ft, bins, amp_thresholds=None, single_threshold=0, mask=None):
	if mask is None: mask = np.full(ft.shape[1], True, dtype=bool)
	ndet = ft.shape[0]
	vecs = np.zeros([ndet,0])
	for bi, b in enumerate(bins):
		d    = ft[:,b[0]:b[1]]
		# Ignore frequences in mask
		dm   = mask[b[0]:b[1]]
		if np.any(dm): d = d[:,dm]
		cov  = measure_cov(d)
		cov  = project_out_from_matrix(cov, vecs)
		e, v = np.linalg.eigh(cov)
		if amp_thresholds != None:
			good = e > amp_thresholds[bi]*np.median(e)
			e, v = e[good], v[:,good]
		if single_threshold and e.size:
			good = np.max(np.abs(v),0)<single_threshold
			e, v = e[good], v[:,good]
		vecs = np.hstack([vecs,v])
	return vecs

def extend_list(a, n): return a + [a[-1]]*(n-len(a))

<<<<<<< HEAD
def decompose_dvev(C,V):
	"""Given C[n,n] and V[n,m], find the least-squares decomposition
	C = D + VEV', where D[n,n] and E[m,m] are diagonal matrices.
	Returns the diagonals of D and E."""
	W  = V**2
	Ch = utils.nodiag(C)
	Q  = V.T.dot(V)**2
	E  = np.linalg.solve(Q-W.T.dot(W), np.diag(V.T.dot(Ch).dot(V)))
	Ce = (V*E[None]).dot(V.T)
	D  = np.diag(C-Ce)
	return D, E
=======
def detvecs_joint(ft, srate, dets=None, nbin=100, samp_min=50, samp_max=1000, maxmodes=15, mineig=0.005):
	ndet, nfreq = ft.shape
	fmax = srate/2
	# First define our bins. We want at least samp_min and at most_samp_max samples
	# per bin. Too few, and we can't measure the covariance accurately. Too many, and we lose
	# resolution.
	bins = enlib.bins(nfreq, nbin, samp_min, samp_max)
	# For each bin, measure the covariance and decompe it into detvecs
	params = []
	for bi, b in enumerate(bins):
		d   = ft[:,b[0]:b[1]]
		cov = measure_cov(d)
		params.append(decomp_DVEV(cov, nmax=min(maxmodes,d.shape[1]/10), mineig=mineig))
	D,E,V = map(list, zip(*params))
	return prepare_detvecs(D, V, E, bins, srate, dets)
>>>>>>> 4998e2d5
<|MERGE_RESOLUTION|>--- conflicted
+++ resolved
@@ -102,7 +102,7 @@
 	E = [np.full([0],1e-10)]*nbin
 	return prepare_detvecs(Nd, V, E, bins_power, srate, dets)
 
-def detvecs_jon(ft, srate, dets=None, shared=False, cut_bins=None, skn_amps=False):
+def detvecs_jon(ft, srate, dets=None, shared=False, cut_bins=None):
 	"""Build a Detvecs noise matrix based on Jon's noise model.
 	ft is the fourier-transform of a TOD, srate is the sampling rate,
 	dets is the list of detectors, shared specifies whether the
@@ -143,24 +143,13 @@
 		if np.any(dm): d = d[:,dm]
 		# Save time by only using a subset of samples for estimating correlations
 		#d = sample_nmax(d,nmax)
-		if not skn_amps:
-			amps = vecs.T.dot(d)
-			E.append(np.mean(np.abs(amps)**2,1))
-			# Project out modes for every frequency individually
-			dclean = d - vecs.dot(amps)
-			# The rest is assumed to be uncorrelated
-			Nu.append(np.mean(np.abs(dclean)**2,1)/white_scale[bi])
-			Nd.append(np.mean(np.abs(d)**2,1))
-		else:
-			# Measure part of cov that isn't already covered by existing vecs
-			cov = measure_cov(d)
-			d,e = decompose_dvev(cov,vecs)
-			# This could produce negative power, so cap it
-			#e = np.maximum(e,0)
-			#d = np.maximum(d,np.median(d[d>0])*0.1)
-			E.append(e)
-			Nu.append(d)
-			Nd.append(np.diag(cov))
+		amps = vecs.T.dot(d)
+		E.append(np.mean(np.abs(amps)**2,1))
+		# Project out modes for every frequency individually
+		dclean = d - vecs.dot(amps)
+		# The rest is assumed to be uncorrelated
+		Nu.append(np.mean(np.abs(dclean)**2,1)/white_scale[bi])
+		Nd.append(np.mean(np.abs(d)**2,1))
 		vinds.append(0)
 	if cut_bins is not None:
 		bins, E, V, Nu, vinds = apply_bin_cuts(bins, cut_bins, E, V, Nu, vinds)
@@ -172,31 +161,36 @@
 		res = prepare_detvecs(Nu, V, E, bins, srate, dets)
 	return res
 
-def apply_bin_cuts(bins, cut_bins, E, V, Nu, vinds):
+def apply_bin_cuts(bins, cut_bins, E, V, Nu, vinds=None):
 	# Insert cuts into bins, possibly splitting them.
 	# Will insert uncorrelated infinite noise bins at cut locations.
 	ndet  = Nu[0].size
 	Vcut  = np.zeros([ndet,0])
 	Ecut  = np.zeros([0])
 	Nucut = np.full([ndet],np.inf)
-	vind_cut = len(V)
-	V = V + [Vcut]
 	bsplit, rmap, abmap = utils.range_sub(bins, cut_bins, mapping=True)
-	E2, Nu2, vinds2, bins2 = [],[],[], []
+	E2, Nu2, bins2 = [],[],[]
+	# Handle non-correlated part
 	for i in abmap:
 		if i < 0:
 			# In cut range
 			E2.append(Ecut)
 			Nu2.append(Nucut)
-			vinds2.append(vind_cut)
 			bins2.append(cut_bins[-i-1])
 		else:
 			old_ind = rmap[i]
 			E2.append(E[old_ind])
 			Nu2.append(Nu[old_ind])
-			vinds2.append(vinds[old_ind])
 			bins2.append(bsplit[i])
-	return np.array(bins2), E2, V, Nu2, vinds2
+	bins2 = np.array(bins2)
+	# Correlated part is different for shared and unshared vectors
+	if vinds is None:
+		V2 = [Vcut if i < 0 else V[rmap[i]] for i in abmap]
+		return bins2, E2, V2, Nu2
+	else:
+		V2 = V+[Vcut]
+		vinds2 = [len(V) if i < 0 else vinds[rmap[i]] for i in abmap]
+		return bins2, E2, V2, Nu2, vinds2
 
 def prepare_detvecs(D, Vlist, Elist, ibins, srate, dets):
 	D = np.asarray(D)
@@ -284,32 +278,24 @@
 
 def extend_list(a, n): return a + [a[-1]]*(n-len(a))
 
-<<<<<<< HEAD
-def decompose_dvev(C,V):
-	"""Given C[n,n] and V[n,m], find the least-squares decomposition
-	C = D + VEV', where D[n,n] and E[m,m] are diagonal matrices.
-	Returns the diagonals of D and E."""
-	W  = V**2
-	Ch = utils.nodiag(C)
-	Q  = V.T.dot(V)**2
-	E  = np.linalg.solve(Q-W.T.dot(W), np.diag(V.T.dot(Ch).dot(V)))
-	Ce = (V*E[None]).dot(V.T)
-	D  = np.diag(C-Ce)
-	return D, E
-=======
-def detvecs_joint(ft, srate, dets=None, nbin=100, samp_min=50, samp_max=1000, maxmodes=15, mineig=0.005):
+def detvecs_joint(ft, srate, dets=None, cut_bins=None, nbin=100, samp_min=50, samp_max=1000, maxmodes=15, mineig=0.005):
 	ndet, nfreq = ft.shape
-	fmax = srate/2
+	cut_bins = freq2ind(cut_bins, srate, nfreq)
+	mask     = bins2mask(cut_bins, nfreq)
 	# First define our bins. We want at least samp_min and at most_samp_max samples
 	# per bin. Too few, and we can't measure the covariance accurately. Too many, and we lose
 	# resolution.
-	bins = enlib.bins(nfreq, nbin, samp_min, samp_max)
+	bins = enlib.bins.expbin(nfreq, nbin, samp_min, samp_max)
 	# For each bin, measure the covariance and decompe it into detvecs
 	params = []
 	for bi, b in enumerate(bins):
-		d   = ft[:,b[0]:b[1]]
+		dm  = mask[b[0]:b[1]]
+		# Mask cut bins unless that would remove all samples in this bin
+		d = ft[:,b[0]:b[1]]
+		if np.any(dm) > 1: d = d[:,dm]
 		cov = measure_cov(d)
 		params.append(decomp_DVEV(cov, nmax=min(maxmodes,d.shape[1]/10), mineig=mineig))
 	D,E,V = map(list, zip(*params))
-	return prepare_detvecs(D, V, E, bins, srate, dets)
->>>>>>> 4998e2d5
+	# Split into cut and uncut regions
+	bins, E, V, D = apply_bin_cuts(bins, cut_bins, E, V, D)
+	return prepare_detvecs(D, V, E, bins, srate, dets)