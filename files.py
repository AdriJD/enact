--- conflicted
+++ resolved
@@ -1,11 +1,6 @@
 """This module provides low-level access to the actpol TOD metadata files."""
-<<<<<<< HEAD
 import ast, numpy as np, enlib.rangelist, re, multiprocessing, h5py, astropy.io.fits
-from enlib import pyactgetdata, zgetdata, bunch, utils, flagrange
-=======
-import ast, numpy as np, re, multiprocessing, h5py
 from enlib import pyactgetdata, zgetdata, bunch, utils, flagrange, sampcut
->>>>>>> 5be0e0a8
 
 def read_gain(fname):
 	"""Reads per-detector gain values from file, returning id,val."""
@@ -154,14 +149,14 @@
 			else:
 				ranges = np.zeros([0,2],dtype=int)
 			dets.append(uid)
-			cuts.append(sampcut.from_list(ranges,nsamp))
+			cuts.append(sampcut.from_list([ranges],nsamp))
 	# Filter out fully cut tods
 	odets, ocuts = [], []
 	for det, cut in zip(dets, cuts):
-		if cut.sum() < cut.n:
+		if cut.sum() < cut.nsamp:
 			odets.append(det)
 			ocuts.append(cut)
-	ocuts = sampcut.stack(cuts)
+	ocuts = sampcut.stack(ocuts)
 	return odets, ocuts, offset
 
 def read_cut_hdf(fname, id, flags):
