--- conflicted
+++ resolved
@@ -51,14 +51,9 @@
 
 def cjoin(names): return os.path.join(*[config.get(n) for n in names])
 
-<<<<<<< HEAD
-def get_path_path(name):
-	return cjoin(["root","patch_dir",name, ".fits"])
-=======
 def get_patch_path(name):
 	if name.endswith(".fits"): return name
 	else: return os.path.join(config.get("root"), config.get("patch_dir"), name)+".fits"
->>>>>>> b71830e9
 
 def init():
 	global scans, data
