--- conflicted
+++ resolved
@@ -1,6 +1,6 @@
 import numpy as np, time, os, multiprocessing
 from scipy import signal
-from enlib import utils, dataset, nmat, config, errors, gapfill, fft, zgetdata, pointsrcs, todops, bunch, bench
+from enlib import utils, dataset, nmat, config, errors, gapfill, fft, zgetdata, pointsrcs, todops, bunch, bench, sampcut
 from enact import files, cuts, filters
 
 def expand_file_params(params, top=True):
@@ -175,7 +175,7 @@
 			param = entry[default]
 		else: param = entry[name]
 		dets, data, offset = try_read_cut(param, name, entry.id)
-		samples = [offset, offset + data.shape[-1]]
+		samples = [offset, offset + data.nsamp]
 		fields.append(dataset.DataField(name, data, dets=dets, det_index=0, samples=samples, sample_index=1, stacker=sampcut.stack))
 	return dataset.DataSet(fields)
 
@@ -493,7 +493,7 @@
 	#  3. Handle it in the autocuts.
 	# The latter is cleaner in my opinion
 	for b in data.boresight:
-		gapfill.gapfill_linear(b, bad, inplace=True)
+		gapfill.gapfill_linear(b, sampcut.from_mask(bad), inplace=True)
 	srate = 1/utils.medmean(data.boresight[0,1:]-data.boresight[0,:-1])
 	data += dataset.DataField("srate", srate)
 	return data
@@ -718,25 +718,15 @@
 	# automatic cut cost us
 	d += dataset.DataField("autocut", [])
 	def addcut(label, dcut, targets="cn"):
-		dn = dcut.sum() if dcut is not None else 0
+		# det ndet part here allows for broadcasting of cuts from 1-det to full-det
+		dn = dcut.sum()*d.ndet/dcut.ndet if dcut is not None else 0
 		if dn == 0: d.autocut.append([label,0,0])
 		else:
-<<<<<<< HEAD
-			n0 = d.cut.sum()
-			if "c" in targets:
-				d.cut = d.cut + dcut
-			if "n" in targets:
-				d.cut_noiseest = d.cut_noiseest + dcut
-			if "b" in targets:
-				d.cut_basic = d.cut_basic + dcut
-			if isinstance(dcut, rangelist.Rangelist): dn *= ndet
-=======
 			n0, dn = d.cut.sum(), dcut.sum()
-			# Hande the effect of broadcasting
 			dn = dn*d.cut.ndet/dcut.ndet
 			if "c" in targets: d.cut *= dcut
 			if "n" in targets: d.cut_noiseest *= dcut
->>>>>>> 5be0e0a8
+			if "b" in targets: d.cut_basic *= dcut
 			d.autocut.append([ label, dn, d.cut.sum() - n0 ]) # name, mycut, myeffect
 	if config.get("cut_stationary") and "boresight" in d:
 		addcut("stationary", cuts.stationary_cut(d.boresight[1]))
@@ -776,7 +766,7 @@
 	# What fraction is cut?
 	cut_fraction = float(d.cut.sum())/d.cut.size
 	# Get rid of completely cut detectors
-	keep = np.where(d.cut.sum(flat=False) < nsamp)[0]
+	keep = np.where(d.cut.sum(axis=1) < nsamp)[0]
 	d.restrict(d.dets[keep])
 	ndet, nsamp = d.ndet, d.nsamp
 
@@ -789,7 +779,7 @@
 		cut_all_if("tod_mindur", config.get("cut_tod_mindur") > nsamp/d.srate/60)
 	cut_all_if("tod_mindet", config.get("cut_tod_mindet") > ndet)
 	# Get rid of completely cut detectors again
-	keep = np.where(d.cut.sum(flat=False) < nsamp)[0]
+	keep = np.where(d.cut.sum(axis=1) < nsamp)[0]
 	d.restrict(dets=d.dets[keep])
 
 	return d
@@ -905,7 +895,6 @@
 	gapfiller = {
 			"copy":  gapfill.gapfill_copy,
 			"linear":gapfill.gapfill_linear,
-			"cubic": gapfill.gapfill_cubic,
 			}[method]
 	gapfiller(tod, cut, inplace=True, overlap=context)
 
